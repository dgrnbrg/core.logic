--- conflicted
+++ resolved
@@ -3065,8 +3065,6 @@
                :else (recur (rest c) (cons oc cp))))
             (recur (rest c) (cons oc cp))))))))
 
-<<<<<<< HEAD
-;; TODO: change to lazy-seq
 (defn prefix [^Substitutions s ^Substitutions <s]
   (letfn [(prefix* [s <s]
            (if (identical? s <s)
@@ -3091,19 +3089,11 @@
       (!=c a ad)
       (all-diffo (llist a dd))
       (all-diffo (llist ad dd)))]))
-=======
-(defmacro !=
-  "Impose a disequality constraint on u and v. If the two
-  terms ever unify will result in failure. u and v can be
-  compound terms allowing complex conditions to require
-  failure."
-  [u v]
-  `(fn [a#]
-     (!=-verify a# (unify a# ~u ~v))))
+
+(declare !=)
 
 (defne rembero [x l o]
   ([_ [x . xs] xs])
   ([_ [y . ys] [y . zs]]
      (!= y x)
-     (rembero x ys zs)))
->>>>>>> ff793c0f
+     (rembero x ys zs)))