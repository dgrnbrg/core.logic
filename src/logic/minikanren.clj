(ns logic.minikanren
  (:refer-clojure :exclude [reify inc == take])
  (:use [clojure.pprint :only [pprint]]))

;; =============================================================================
;; Logic Variables

(deftype lvarT [name]
  Object
  (toString [this] (str "<lvar:" name ">")))

(defn ^lvarT lvar
  ([] (lvarT. (gensym)))
  ([name] (lvarT. name)))

(defmethod print-method lvarT [x writer]
           (.write writer (str "<lvar:" (.name ^lvarT x) ">")))

(deftype rest-lvarT [name])

(defn ^rest-lvarT rest-lvar
  ([] (rest-lvarT. (gensym)))
  ([name] (rest-lvarT. name)))

(defmethod print-method rest-lvarT [x writer]
           (.write writer (str "<lvar:" (.name ^lvarT x) ">")))

(defn lvar? [x]
  (or (instance? lvarT x) (instance? rest-lvarT x)))

;; TODO : why doesn't print-method get called during pretty printing ?

;; =============================================================================
;; Pairs

(defprotocol IPair
  (lhs [this])
  (rhs [this]))

(deftype pairT [lhs rhs]
  IPair
  (lhs [this] lhs)
  (rhs [this] rhs)
  clojure.lang.ISeq
  (first [this] lhs)
  (more [this] rhs)
  Object
  (toString [this] (str "(" lhs " . " rhs ")")))

(defn ^pairT pair [lhs rhs]
  (pairT. lhs rhs))

(defn pair? [x]
  (instance? pairT x))

(defmethod print-method pairT [x w]
  (.write w (str "(" (lhs x)  " . " (rhs x)  ")")))

;; =============================================================================
;; Unification

(declare lookup)
(declare lookup*)
(declare ext-no-check)
(declare ext)
(declare unify)
(declare length)
(declare empty-s)

;; TODO: unify* should fail in the 4th cond line if the types are not the same
;; lists should maybe unify with vectors

(defn print-identity [v]
  (println v) v)

(defn unify* [s u v]
  (let [u (lookup s u)
        v (lookup s v)]
    (cond
     (identical? u v) s
     (lvar? u) (if (lvar? v)
                 (ext-no-check s u v)
                 (ext s u v))
     (lvar? v) (ext s v u)
     (and (coll? u) (coll? v)) (let [[uf & ur] u
                                     [vf & vr] v
                                     s (unify s uf vf)]
                                 (and s (unify s ur vr)))
     (= u v) s
     :else false)))

;; =============================================================================
;; Reification

;; TODO: need to reconstruct the correct type

(defn reify-lookup [s v]
  (let [v (lookup s v)]
    (cond
     (lvar? v) v
     (coll? v) (cons (reify-lookup s (first v))
                     (reify-lookup s (next v)))
     :else v)))

(defn reify-name [s]
  (symbol (str "_." (length s))))

(defn -reify [s v]
  (let [v (lookup s v)]
    (cond
     (lvar? v) (ext s v (reify-name s))
     (coll? v) (-reify (-reify s (first v)) (next v))
     :else s)))

(defn reify [s v]
  (let [v (reify-lookup s v)]
    (reify-lookup (-reify empty-s v) v)))

;; =============================================================================
;; Substitutions

(defn lookup* [s v]
  (loop [v v p (find s v) s s ov v]
    (if (nil? p)
      v
      (let [[v v'] p]
        (if (lvar? v')
          (recur v' (find s v') s ov)
          v')))))

(defprotocol ISubstitutions
  (length [this])
  (ext [this x v])
  (ext-no-check [this x v])
  (lookup [this v])
  (unify [this u v]))

(defrecord Substitutions [s s']
  ISubstitutions
  (length [this] (count s'))
  (ext [this x v]
       (if (= (lookup* s x) ::circular)
         nil
         (ext-no-check this x v)))
  (ext-no-check [this x v]
                (Substitutions. (assoc s x v)
                                (conj s' (pair x v))))
  (lookup [this v]
          (lookup* s v))
  (unify [this u v]
         (unify* this u v)))

(def empty-s (Substitutions. {} []))

(defn to-s [v]
  (let [s (reduce (fn [m [k v]] (assoc m k v)) {} v)
        s' (vec (map (partial apply pair) v))]
    (Substitutions. s s')))

;; =============================================================================
;; Goals and Goal Constructors

(defmacro mzero [] false)

(defmacro unit [a] a)

(defmacro choice [a f]
  `(pair ~a ~f))

(defmacro inc [e]
  `(fn [] ~e))

(defn succeed [a]
  (unit a))

(defn fail [a]
  (mzero))

(def s# succeed)

(def u# fail)

(defmacro case-inf [& [e _ e0 f' e1 a' e2 [a f] e3]]
  `(let [a-inf# ~e]
     (cond
      (not a-inf#) ~e0
      (fn? a-inf#) (let [~f' a-inf#] ~e1)
      (and (pair? a-inf#) (fn? (rhs a-inf#))) (let [~a (lhs a-inf#)
                                                    ~f (rhs a-inf#)]
                                                ~e3)
      :else (let [~a' a-inf#] ~e2))))

(defmacro == [u v]
  `(fn [a#]
     (if-let [s# (unify a# ~u ~v)]
       (unit s#)
       (mzero))))

(defmacro mplus*
  ([e] e)
  ([e0 & e-rest] `(mplus ~e0 (fn [] (mplus* ~@e-rest)))))

(defn mplus [a-inf f]
  (case-inf a-inf
            false (f)
            f' (inc (mplus (f) f'))
            a (choice a f)
            [a f'] (choice a (fn [] (mplus (f) f')))))

(defn bind-cond-e-clause [s]
  (fn [[g0 & g-rest]]
    `(bind* (~g0 ~s) ~@g-rest)))

(defn bind-cond-e-clauses [s clauses]
  (map (bind-cond-e-clause s) clauses))

(defmacro cond-e [& clauses]
  (let [a (gensym "a")]
   `(fn [~a]
      (inc
       (mplus* ~@(bind-cond-e-clauses a clauses))))))

(defn lvar-binds [syms]
  (reduce concat (map (juxt identity (fn [s] `(lvar '~s))) syms)))

(defmacro exist [[& x-rest] g0 & g-rest]
  `(fn [a#]
     (inc
      (let [~@(lvar-binds x-rest)]
        (bind* (~g0 a#) ~@g-rest)))))

(defmacro bind*
  ([e] e)
  ([e g0 & g-rest] `(bind* (bind ~e ~g0) ~@g-rest)))

(defn bind [a-inf g]
  (case-inf a-inf
            false (mzero)
            f (inc (bind (f) g))
            a (g a)
            [a f] (mplus (g a) (fn [] (bind (f) g)))))

;; TODO: find for what reason are putting the value in a vector?

(defmacro run [& [n [x] g0 & g-rest]]
  `(take ~n
         (fn []
           ((exist [~x] ~g0 ~@g-rest
                   (fn [a#]
                     (conj [] (reify a# ~x))))
            empty-s))))

<<<<<<< HEAD
(defn take [n f]
  (if (and n zero? n)
    []
    (case-inf (f)
              false []
              f (take n f)
              a a
              [a f] (cons (first a) (take (and n (dec n)) f)))))
=======
(defn take
  ([n f] (take n f [])) 
  ([n f v]
     (if (and n zero? n)
       v
       (case-inf (f)
                 false v
                 f (take n f v)
                 a (conj v (first a))
                 [a f] (take (and n (dec n)) f (conj v (first a)))))))
>>>>>>> af440de3

(defmacro run* [& body]
  `(run false ~@body))

;; =============================================================================
;; Comments and Testing

(comment
 ;; ==================================================
 ;; TESTS

  (lvar 'x)

  (let [[x y z] (map lvar '[x y z])
        s (to-s [[x 5] [y x]])]
    s)

  (let [[x y z] (map lvar '[x y z])
        s (to-s [[x 5] [y x]])]
    (ext s z y))

  ;; 5
  (let [x  (lvar 'x)
        y  (lvar 'y)
        ss (to-s [[x 5] [y x]])]
    (lookup ss y))

  ;; 5
  (let [[x y z c b a :as s] (map lvar '[x y z c b a])
        ss (to-s [[x 5] [y x] [z y] [c z] [b c] [a b]])]
    (lookup ss a))
  
  ;; 5, degenerate case
  (let [[x m y n z o c p b q a] (map lvar '[x m y n z o c p b q a])
        ss (to-s [[x 5] [m 0] [m 0] [m 0] [m 0]
                  [y x] [n 0] [n 0] [n 0] [n 0]
                  [z y] [o 0] [o 0] [o 0] [o 0]
                  [c z] [p 0] [p 0] [p 0] [p 0]
                  [b c] [q 0] [q 0] [q 0] [q 0]
                  [a b]])]
    (lookup ss a))

  ;; _.2
  (let [x  (lvar 'x)
        y  (lvar 'y)]
    (reify-name (to-s [[x 5] [y x]])))

  ;; (<lvar:x> <lvar:y>)
  (let [x  (lvar 'x)
        y  (lvar 'y)]
    (lookup (to-s [[x 5] [y x]]) `(~x ~y)))

  ;; (5 5)
  (let [x  (lvar 'x)
        y  (lvar 'y)]
    (reify-lookup (to-s [[x 5] [y x]]) `(~x ~y)))

  ;; (5 _.0 (true _.1 _.0) _.2)
  (let [[x y z] (map lvar '[x y z])
        v `(5 ~x (true ~y ~x) ~z)
        r (reify empty-s v)]
    r)

  (run* [q]
        succeed
        (== true q))

  (run* [q]
        fail
        (== true q))

  (run* [q]
        (== false q)
        (== true q))

  (run* [x]
        (cond-e
         ((== x 'olive) succeed)
         (succeed succeed)
         ((== x 'oil) succeed)))

  (run* [r]
        (exist [x y]
               (cond-e
                ((== 'split x) (== 'pea y))
                ((== 'navy x) (== 'bean y)))
               (== (cons x (cons y ())) r)))

  (defn teacup-o [x]
    (cond-e
     ((== 'tea x) s#)
     ((== 'cup x) s#)))

  ;; the return order is interesting
  ;; interleaving
  (run* [r]
        (exist [x y]
               (cond-e
                ((teacup-o x) (== true y) s#)
                ((== false x) (== true y)))
               (== (cons x (cons y ())) r)))

  (take
 false
 (fn []
     ((fn [a__10796__auto__]
          (fn []
              (let [x (lvar 'x)]
                   (bind
                    ((fn [a10883]
                         (fn []
                             (mplus
                              (bind ((fn [a__10763__auto__]
                                         (if-let [s__10764__auto__ (unify a__10763__auto__ x 'olive)]
                                                 s__10764__auto__
                                                 false)) a10883) succeed)
                              (fn [] (bind ((fn [a__10763__auto__]
                                                (if-let [s__10764__auto__ (unify a__10763__auto__ x 'oil)]
                                                        s__10764__auto__
                                                        false)) a10883) succeed)))))
                     a__10796__auto__)
                    (fn [a__10816__auto__] (conj [] (reify a__10816__auto__ x)))))))
      empty-s)))

  ;; ==================================================
  ;; PERFORMANCE
  
  ;; sick 183ms on 1.3.0 alph3
  (dotimes [_ 10]
    (let [[x y z :as s] (map lvar '[x y z])
          ss (to-s [[x 5] [y x]])]
      (time
       (dotimes [_ 1e6]
         (ext-no-check ss z y)))))

  ;; ~239ms
  (dotimes [_ 10]
    (let [[x y z :as s] (map lvar '[x y z])
          ss (to-s [[x 5] [y x]])]
      (time
       (dotimes [_ 1e6]
         (ext ss x z)))))

  ;; ~700ms
  ;; just a tiny bit slower than the Scheme version
  (dotimes [_ 10]
    (let [[x y z c b a :as s] (map lvar '[x y z c b a])
          ss (to-s [[x 5] [y x] [z y] [c z] [b c] [a b]])]
      (time
       (dotimes [_ 1e6]
         (lookup ss a)))))

  ;; 200ms (NOTE: this jump is because array-map is slower than hash-maps)
  ;; Scheme is ~1650ms
  (dotimes [_ 10]
    (let [[x m y n z o c p b q a] (map lvar '[x m y n z o c p b q a])
          ss (to-s [[x 5] [m 0] [m 0] [m 0] [m 0]
                    [y x] [n 0] [n 0] [n 0] [n 0]
                    [z y] [o 0] [o 0] [o 0] [o 0]
                    [c z] [p 0] [p 0] [p 0] [p 0]
                    [b c] [q 0] [q 0] [q 0] [q 0]
                    [a b]])]
      (time
       (dotimes [_ 1e6]
         (lookup ss a)))))

  ;; ~560ms!!! Scheme at ~1.3s
  (dotimes [_ 10]
    (time
     (dotimes [_ 1e6]
       (run* [q]
             succeed
             (== true q)))))
 )

(comment
  
  (let [x (lvar 'x)
        y (lvar 'y)]
   (to-s [[x 5] [y x]]))

  ;; TODO : does not work, rest tries to convert the remainder into a seq
  (dotimes [_ 10]
    (let [p (pair 'a (fn []))]
     (time
      (dotimes [_ 1e8]
        (first p)
        (rest p)))))

  ;; interesting, destructuring is slow because we calling clojure.core/nth
  ;; instead of our own
  (let [p (pair 1 2)]
    (dotimes [_ 10]
      (time
       (dotimes [_ 1e7]
         (let [[a b] p])))))

  ;; getting distract should look into what's going on here later
  (let* [p (pair 1 2)]
        (dotimes [_ 10]
          (time
           (dotimes [_ 1.0E7]
             (let* [vec__4455 p
                    a (nth vec__4455 0 nil)
                    b (nth vec__4455 1 nil)])))))

  (let [p [1 2]]
    (dotimes [_ 10]
      (time
       (dotimes [_ 1e7]
         (let [[a b] p])))))
  )

;; Todos
;; 1) Understand the most basic case, ==
;; 2) Understand basic cond-e

;; Future Directions

;; 1) remove monadic style code, just use lazy-sequences
;; 2) more optimizations
;; 3) support Prolog style syntax, don't have to use exist implicit
;; 4) support using unify standalone, no need to call run
;; 5) investigate forward-chaining
;; 6) tabling
;; 7) consider parallel syntax
;; Datalog<|MERGE_RESOLUTION|>--- conflicted
+++ resolved
@@ -250,16 +250,6 @@
                      (conj [] (reify a# ~x))))
             empty-s))))
 
-<<<<<<< HEAD
-(defn take [n f]
-  (if (and n zero? n)
-    []
-    (case-inf (f)
-              false []
-              f (take n f)
-              a a
-              [a f] (cons (first a) (take (and n (dec n)) f)))))
-=======
 (defn take
   ([n f] (take n f [])) 
   ([n f v]
@@ -270,7 +260,6 @@
                  f (take n f v)
                  a (conj v (first a))
                  [a f] (take (and n (dec n)) f (conj v (first a)))))))
->>>>>>> af440de3
 
 (defmacro run* [& body]
   `(run false ~@body))
